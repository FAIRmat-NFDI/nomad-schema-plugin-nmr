--- conflicted
+++ resolved
@@ -636,11 +636,7 @@
             )
 
 
-<<<<<<< HEAD
 class TempDeltaG(PhysicalProperty):
-=======
-class DeltaG(PhysicalProperty):
->>>>>>> 3b08327b
     """
     Section containing the information of delta_g tensor.
     """
@@ -664,11 +660,7 @@
         super().normalize(archive, logger)
 
 
-<<<<<<< HEAD
 class TempDeltaGParatec(PhysicalProperty):
-=======
-class DeltaGParatec(PhysicalProperty):
->>>>>>> 3b08327b
     """
     Section containing the information of gelta_g tensor a la paratec.
     """
@@ -676,10 +668,7 @@
     value = Quantity(
         type=np.float64,
         unit='dimensionless',
-<<<<<<< HEAD
-=======
         shape = [3, 3],
->>>>>>> 3b08327b
         description="""
         Variation of the electron g-factor a la paratec.
         """,
@@ -806,25 +795,16 @@
     delta_g = SubSection(
         sub_section=DeltaG.m_def, repeats=True
     )
-<<<<<<< HEAD
     temp_delta_g = SubSection(
         sub_section=TempDeltaG.m_def, repeats=True
     )
     temp_delta_g_paratec = SubSection(
         sub_section=TempDeltaGParatec.m_def, repeats=True
-=======
-    delta_g_paratec = SubSection(
-        sub_section=DeltaGParatec.m_def, repeats=True
->>>>>>> 3b08327b
     )
     hyperfine_dipolar = SubSection(
         sub_section=HyperfineDipolar.m_def, repeats=True
     )
-<<<<<<< HEAD
-    hyperfine_fermi = SubSection(
-=======
     hyperfine_fermi_contact = SubSection(
->>>>>>> 3b08327b
         sub_section=HyperfineFermiContact.m_def, repeats=True
     )
     unpaired_spins = SubSection(
