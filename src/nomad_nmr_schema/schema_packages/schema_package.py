--- conflicted
+++ resolved
@@ -768,13 +768,10 @@
     electric_field_gradients = SubSection(
         sub_section=ElectricFieldGradient.m_def, repeats=True
     )
-<<<<<<< HEAD
-    spin_spin_couplings = SubSection(
-        sub_section=SpinSpinCoupling.m_def, repeats=True
-        )
-=======
     indirect_spin_spin_couplings = SubSection(
+
         sub_section=IndirectSpinSpinCoupling.m_def, repeats=True
+
     )
     indirect_spin_spin_couplings_fermi_contact = SubSection(
         sub_section=IndirectSpinSpinCouplingFermiContact.m_def, repeats=True
@@ -788,7 +785,6 @@
     indirect_spin_spin_couplings_spin_dipolar = SubSection(
         sub_section=IndirectSpinSpinCouplingSpinDipolar.m_def, repeats=True
     )
->>>>>>> 77145338
     magnetic_susceptibilities = SubSection(
         sub_section=MagneticSusceptibility.m_def, repeats=True
     )
